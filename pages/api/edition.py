--- conflicted
+++ resolved
@@ -26,12 +26,7 @@
 from django.http import Http404
 from django.core.exceptions import ValidationError
 from django.db import transaction
-<<<<<<< HEAD
-from django.db.models import Q
-from rest_framework.mixins import CreateModelMixin
-=======
 from django.db.models import Q, Count
->>>>>>> 4a40de25
 from rest_framework import generics, response as api_response
 from rest_framework.mixins import CreateModelMixin
 from rest_framework.filters import SearchFilter
