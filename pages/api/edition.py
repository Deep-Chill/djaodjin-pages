# Copyright (c) 2020, Djaodjin Inc.
# All rights reserved.
#
# Redistribution and use in source and binary forms, with or without
# modification, are permitted provided that the following conditions are met:
#
# 1. Redistributions of source code must retain the above copyright notice,
#    this list of conditions and the following disclaimer.
# 2. Redistributions in binary form must reproduce the above copyright notice,
#    this list of conditions and the following disclaimer in the documentation
#    and/or other materials provided with the distribution.
#
# THIS SOFTWARE IS PROVIDED BY THE COPYRIGHT HOLDERS AND CONTRIBUTORS "AS IS"
# AND ANY EXPRESS OR IMPLIED WARRANTIES, INCLUDING, BUT NOT LIMITED TO,
# THE IMPLIED WARRANTIES OF MERCHANTABILITY AND FITNESS FOR A PARTICULAR
# PURPOSE ARE DISCLAIMED. IN NO EVENT SHALL THE COPYRIGHT HOLDER OR
# CONTRIBUTORS BE LIABLE FOR ANY DIRECT, INDIRECT, INCIDENTAL, SPECIAL,
# EXEMPLARY, OR CONSEQUENTIAL DAMAGES (INCLUDING, BUT NOT LIMITED TO,
# PROCUREMENT OF SUBSTITUTE GOODS OR SERVICES; LOSS OF USE, DATA, OR PROFITS;
# OR BUSINESS INTERRUPTION) HOWEVER CAUSED AND ON ANY THEORY OF LIABILITY,
# WHETHER IN CONTRACT, STRICT LIABILITY, OR TORT (INCLUDING NEGLIGENCE OR
# OTHERWISE) ARISING IN ANY WAY OUT OF THE USE OF THIS SOFTWARE, EVEN IF
# ADVISED OF THE POSSIBILITY OF SUCH DAMAGE.
import logging

from django.http import Http404
from django.core.exceptions import ValidationError
from django.db.models import Q
from rest_framework.mixins import CreateModelMixin
from rest_framework import generics, response as api_response

from ..models import PageElement, build_content_tree
from ..serializers import (NodeElementSerializer, PageElementSerializer,
    PageElementTagSerializer)
from ..mixins import AccountMixin, PageElementMixin, TrailMixin
from ..utils import validate_title


LOGGER = logging.getLogger(__name__)


class PageElementSearchAPIView(AccountMixin, generics.ListAPIView):
    """
    Search through page elements

    **Tags: content

    **Example

    .. code-block:: http

        GET /api/content/search HTTP/1.1

    responds

    .. code-block:: json

        {
          "count": 1,
          "next": null,
          "previous": null,
          "results": [{
            "slug": "hello",
            "path": "/hello",
            "title": "Hello"
          }]
        }
    """
    serializer_class = PageElementSerializer

    def get_queryset(self):
        try:
            queryset = PageElement.objects.filter(account=self.account)
            search_string = self.request.query_params.get('q', None)
            if search_string is not None:
                validate_title(search_string)
                queryset = queryset.filter(
                    Q(tag__icontains=search_string)
                    | Q(title__icontains=search_string))
                return queryset
        except ValidationError:
            pass
        return []


class PageElementTreeAPIView(TrailMixin, generics.ListAPIView):
    """
    Lists a tree of page elements

    **Tags: content

    **Example

    .. code-block:: http

        GET /api/content/boxes-enclosures HTTP/1.1

    responds

    .. code-block:: json

        {
          "count": 8,
          "next": null,
          "previous": null,
          "results": [
          {
            "path": null,
            "title": "Metal structures & equipment",
            "indent": 0
          },
          {
            "path": "/metal/boxes-and-enclosures",
            "title": "Boxes & enclosures",
            "indent": 1,
            "tags": [
              "industry",
              "pagebreak",
              "public",
              "scorecard"
            ]
          }
          ]
        }
    """
    serializer_class = NodeElementSerializer
    queryset = PageElement.objects.all()

    def retrieve(self, request, *args, **kwargs):
<<<<<<< HEAD
=======
        #pylint:disable=unused-argument
>>>>>>> 5f23fe1b
        path_parts = self.get_full_element_path(self.path)
        roots = path_parts[-1] if path_parts else None
        content_tree = build_content_tree(roots=roots, prefix=self.path)
        self.attach_picture(content_tree, self.get_pictures())
        return api_response.Response(content_tree)

    @staticmethod
    def get_roots():
        # XXX return self.get_queryset().get_roots()
        # XXX exception `AttributeError: 'QuerySet' object has no attribute
        # XXX 'get_roots'`
        return PageElement.objects.get_roots()

    def get_pictures(self):
        results = {}
        for item in self.get_queryset().filter(
            text__endswith='.png').values('slug', 'text'):
            results.update({item['slug']: item['text']})
        return results

    def attach_picture(self, content_tree, pictures, prefix_picture=None):
        for path, node in content_tree.items():
            slug = path.split('/')[-1]
            prefix_picture = pictures.get(slug, prefix_picture)
            node[0].update({'picture': prefix_picture})
            self.attach_picture(
                node[1], pictures, prefix_picture=prefix_picture)


class PageElementDetailAPIView(PageElementMixin, generics.RetrieveAPIView):
    """
    Retrieves details on a page element

    **Tags: content

    **Example

    .. code-block:: http

        GET /api/content/detail/adjust-air-fuel-ratio HTTP/1.1

    responds

    .. code-block:: json

        {
            "slug": "boxes-enclosures",
            "path": "/boxes-enclosures",
            "text": "Hello"
        }
    """
    serializer_class = PageElementSerializer

    def get_object(self):
        return self.element


class PageElementEditableDetail(PageElementMixin, CreateModelMixin,
                        generics.RetrieveUpdateDestroyAPIView):
    """
    Retrieves an editable page element

    **Tags: editors

    **Example

    .. code-block:: http

        GET /api/content/editables/boxes-enclosures/ HTTP/1.1

    responds

    .. code-block:: json

        {
            "slug": "boxes-enclosures",
            "path": "/boxes-enclosures",
            "text": "Hello"
        }
    """
    serializer_class = PageElementSerializer

    def get_object(self):
        return self.element

    def delete(self, request, *args, **kwargs):
        """
        Deletes a page element

        **Tags: editors

        **Example

        .. code-block:: http

            DELETE /api/content/editables/boxes-enclosures/ HTTP/1.1
        """
        #pylint:disable=useless-super-delegation
        return super(PageElementEditableDetail, self).delete(
            request, *args, **kwargs)

    def post(self, request, *args, **kwargs):
        """
        Creates a page element

        **Tags: editors

        **Example

        .. code-block:: http

            POST /api/content/editables/boxes-enclosures/ HTTP/1.1

        .. code-block:: json

            {
                "title": "Boxes enclosures"
            }

        responds

        .. code-block:: json

            {
                "slug": "boxes-enclosures",
                "text": "Hello"
            }

        """
        #pylint:disable=useless-super-delegation
        return super(PageElementEditableDetail, self).create(
            request, *args, **kwargs)

    def put(self, request, *args, **kwargs):
        """
        Updates a page element

        **Tags: editors

        **Example

        .. code-block:: http

            PUT /api/content/editables/boxes-enclosures/ HTTP/1.1

        .. code-block:: json

            {
                "title": "Boxes and enclosures"
            }

        responds

        .. code-block:: json

            {
                "slug": "boxes-enclosures",
                "text": "Hello"
            }
        """
        #pylint:disable=useless-super-delegation
        return super(PageElementEditableDetail, self).put(
            request, *args, **kwargs)

    def perform_create(self, serializer):
        serializer.save(account=self.account)

    def update(self, request, *args, **kwargs):
        try:
            _ = self.element
            return super(PageElementEditableDetail, self).update(
                request, *args, **kwargs)
        except Http404:
            pass
        return super(PageElementEditableDetail, self).create(
            request, *args, **kwargs)


class PageElementAddTags(PageElementMixin, generics.UpdateAPIView):
    """
    Adds tags to an editable node

    Add tags to a ``PageElement`` if they are not already present.

    **Example

    .. code-block:: http

        PUT /api/content/editables/boxes-and-enclosures/add-tags/ HTTP/1.1

    .. code-block:: json

        {
          "tag": "sometag"
        }

    responds

    .. code-block:: json

        {
        }
    """
    serializer_class = PageElementTagSerializer

    def get_object(self):
        return self.element

    def perform_update(self, serializer):
        curr_tags = serializer.instance.tag
        if curr_tags:
            curr_tags = curr_tags.split(',')
        else:
            curr_tags = []
        add_tags = serializer.validated_data['tag'].split(',')
        for tag in add_tags:
            if not tag in curr_tags:
                curr_tags.append(tag)
        serializer.instance.tag = ','.join(curr_tags)
        serializer.instance.save()


class PageElementRemoveTags(PageElementMixin, generics.UpdateAPIView):
    """
    Remove tags from an editable node

    Remove tags from a ``PageElement``.

    **Examples

    .. code-block:: http

        PUT /api/content/editables/boxes-and-enclosures/remove-tags/ HTTP/1.1

    .. code-block:: json

        {
          "tag": "sometag"
        }

    responds

    **Examples

    .. code-block:: json

        {
        }
    """
    serializer_class = PageElementTagSerializer

    def get_object(self):
        return self.element

    def perform_update(self, serializer):
        curr_tags = serializer.instance.tag
        if curr_tags:
            curr_tags = curr_tags.split(',')
        else:
            curr_tags = []
        remove_tags = serializer.validated_data['tag'].split(',')
        for tag in remove_tags:
            if tag in curr_tags:
                curr_tags.remove(tag)
        serializer.instance.tag = ','.join(curr_tags)
        serializer.instance.save()<|MERGE_RESOLUTION|>--- conflicted
+++ resolved
@@ -127,10 +127,7 @@
     queryset = PageElement.objects.all()
 
     def retrieve(self, request, *args, **kwargs):
-<<<<<<< HEAD
-=======
         #pylint:disable=unused-argument
->>>>>>> 5f23fe1b
         path_parts = self.get_full_element_path(self.path)
         roots = path_parts[-1] if path_parts else None
         content_tree = build_content_tree(roots=roots, prefix=self.path)
